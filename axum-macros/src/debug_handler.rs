<<<<<<< HEAD
use crate::attr_parsing::second;
use proc_macro2::TokenStream;
use quote::quote;
use syn::{parse_quote, FnArg, ItemFn, Type};
=======
use std::collections::HashSet;

use crate::{
    attr_parsing::{parse_assignment_attribute, second},
    with_position::{Position, WithPosition},
};
use proc_macro2::{Span, TokenStream};
use quote::{format_ident, quote, quote_spanned};
use syn::{parse::Parse, parse_quote, spanned::Spanned, FnArg, ItemFn, Token, Type};
>>>>>>> 7caa4a3a

use self::attr::Attrs;
use self::specializer::Specializer;

mod attr;
mod specializer;

pub(crate) fn expand(attr: Attrs, item_fn: ItemFn) -> TokenStream {
    let Attrs {
        body_ty,
        state_ty,
        with_tys,
    } = attr;
    let body_ty = body_ty
        .map(second)
        .unwrap_or_else(|| parse_quote!(axum::body::Body));
    let mut state_ty = state_ty.map(second);
    if state_ty.is_none() {
        state_ty = state_type_from_args(&item_fn);
    }
    let state_ty = state_ty.unwrap_or_else(|| syn::parse_quote!(()));

    // these checks don't require the specializer, so we can generate code for them regardless
    // of whether we can successfully create one
    let check_extractor_count = check_extractor_count(&item_fn);
    let check_path_extractor = check_path_extractor(&item_fn);
<<<<<<< HEAD

    // If the function is generic and an improper `with` statement was provided to the macro, we can't
    // reliably check its inputs or outputs. This will result in an error. We skip those checks to avoid
    // unhelpful additional compiler errors.
    let specializer_checks = match Specializer::new(with_tys, item_fn.clone(), body_ty, state_ty) {
        Ok(specializer) => {
            let check_output_impls_into_response =
                specializer.generate_check_output_impls_into_response();
            let check_inputs_impls_from_request =
                specializer.generate_check_inputs_impl_from_request();
            let check_future_send = specializer.generate_check_output_future_send();

            quote! {
                #check_output_impls_into_response
                #check_inputs_impls_from_request
                #check_future_send
            }
        }
        Err(err) => err.into_compile_error(),
=======
    let check_output_impls_into_response = check_output_impls_into_response(&item_fn);

    // If the function is generic, we can't reliably check its inputs or whether the future it
    // returns is `Send`. Skip those checks to avoid unhelpful additional compiler errors.
    let check_inputs_and_future_send = if item_fn.sig.generics.params.is_empty() {
        let mut err = None;

        if state_ty.is_none() {
            let state_types_from_args = state_types_from_args(&item_fn);

            #[allow(clippy::comparison_chain)]
            if state_types_from_args.len() == 1 {
                state_ty = state_types_from_args.into_iter().next();
            } else if state_types_from_args.len() > 1 {
                err = Some(
                    syn::Error::new(
                        Span::call_site(),
                        "can't infer state type, please add set it explicitly, as in \
                         `#[debug_handler(state = MyStateType)]`",
                    )
                    .into_compile_error(),
                );
            }
        }

        err.unwrap_or_else(|| {
            let state_ty = state_ty.unwrap_or_else(|| syn::parse_quote!(()));

            let check_inputs_impls_from_request =
                check_inputs_impls_from_request(&item_fn, &body_ty, state_ty);
            let check_future_send = check_future_send(&item_fn);

            quote! {
                #check_inputs_impls_from_request
                #check_future_send
            }
        })
    } else {
        syn::Error::new_spanned(
            &item_fn.sig.generics,
            "`#[axum_macros::debug_handler]` doesn't support generic functions",
        )
        .into_compile_error()
>>>>>>> 7caa4a3a
    };

    quote! {
        #item_fn
        #check_extractor_count
        #check_path_extractor
        #specializer_checks
    }
}

fn check_extractor_count(item_fn: &ItemFn) -> Option<TokenStream> {
    let max_extractors = 16;
    if item_fn.sig.inputs.len() <= max_extractors {
        None
    } else {
        let error_message = format!(
            "Handlers cannot take more than {} arguments. \
            Use `(a, b): (ExtractorA, ExtractorA)` to further nest extractors",
            max_extractors,
        );
        let error = syn::Error::new_spanned(&item_fn.sig.inputs, error_message).to_compile_error();
        Some(error)
    }
}

fn extractor_idents(item_fn: &ItemFn) -> impl Iterator<Item = (usize, &syn::FnArg, &syn::Ident)> {
    item_fn
        .sig
        .inputs
        .iter()
        .enumerate()
        .filter_map(|(idx, fn_arg)| match fn_arg {
            FnArg::Receiver(_) => None,
            FnArg::Typed(pat_type) => {
                if let Type::Path(type_path) = &*pat_type.ty {
                    type_path
                        .path
                        .segments
                        .last()
                        .map(|segment| (idx, fn_arg, &segment.ident))
                } else {
                    None
                }
            }
        })
}

fn check_path_extractor(item_fn: &ItemFn) -> TokenStream {
    let path_extractors = extractor_idents(item_fn)
        .filter(|(_, _, ident)| *ident == "Path")
        .collect::<Vec<_>>();

    if path_extractors.len() > 1 {
        path_extractors
            .into_iter()
            .map(|(_, arg, _)| {
                syn::Error::new_spanned(
                    arg,
                    "Multiple parameters must be extracted with a tuple \
                    `Path<(_, _)>` or a struct `Path<YourParams>`, not by applying \
                    multiple `Path<_>` extractors",
                )
                .to_compile_error()
            })
            .collect()
    } else {
        quote! {}
    }
}

/// Given a signature like
///
/// ```skip
/// #[debug_handler]
/// async fn handler(
///     _: axum::extract::State<AppState>,
///     _: State<AppState>,
/// ) {}
/// ```
///
/// This will extract `AppState`.
///
/// Returns `None` if there are no `State` args or multiple of different types.
fn state_types_from_args(item_fn: &ItemFn) -> HashSet<Type> {
    let types = item_fn
        .sig
        .inputs
        .iter()
        .filter_map(|input| match input {
            FnArg::Receiver(_) => None,
            FnArg::Typed(pat_type) => Some(pat_type),
        })
        .map(|pat_type| &*pat_type.ty);
    crate::infer_state_types(types).collect()
}

#[test]
fn ui() {
    crate::run_ui_tests("debug_handler");
}<|MERGE_RESOLUTION|>--- conflicted
+++ resolved
@@ -1,19 +1,10 @@
-<<<<<<< HEAD
-use crate::attr_parsing::second;
-use proc_macro2::TokenStream;
-use quote::quote;
-use syn::{parse_quote, FnArg, ItemFn, Type};
-=======
-use std::collections::HashSet;
-
 use crate::{
     attr_parsing::{parse_assignment_attribute, second},
     with_position::{Position, WithPosition},
 };
 use proc_macro2::{Span, TokenStream};
-use quote::{format_ident, quote, quote_spanned};
-use syn::{parse::Parse, parse_quote, spanned::Spanned, FnArg, ItemFn, Token, Type};
->>>>>>> 7caa4a3a
+use quote::quote;
+use syn::{parse_quote, FnArg, ItemFn, Type};
 
 use self::attr::Attrs;
 use self::specializer::Specializer;
@@ -30,17 +21,12 @@
     let body_ty = body_ty
         .map(second)
         .unwrap_or_else(|| parse_quote!(axum::body::Body));
-    let mut state_ty = state_ty.map(second);
-    if state_ty.is_none() {
-        state_ty = state_type_from_args(&item_fn);
-    }
-    let state_ty = state_ty.unwrap_or_else(|| syn::parse_quote!(()));
+    let state_ty = state_ty.map(second);
 
     // these checks don't require the specializer, so we can generate code for them regardless
     // of whether we can successfully create one
     let check_extractor_count = check_extractor_count(&item_fn);
     let check_path_extractor = check_path_extractor(&item_fn);
-<<<<<<< HEAD
 
     // If the function is generic and an improper `with` statement was provided to the macro, we can't
     // reliably check its inputs or outputs. This will result in an error. We skip those checks to avoid
@@ -60,51 +46,6 @@
             }
         }
         Err(err) => err.into_compile_error(),
-=======
-    let check_output_impls_into_response = check_output_impls_into_response(&item_fn);
-
-    // If the function is generic, we can't reliably check its inputs or whether the future it
-    // returns is `Send`. Skip those checks to avoid unhelpful additional compiler errors.
-    let check_inputs_and_future_send = if item_fn.sig.generics.params.is_empty() {
-        let mut err = None;
-
-        if state_ty.is_none() {
-            let state_types_from_args = state_types_from_args(&item_fn);
-
-            #[allow(clippy::comparison_chain)]
-            if state_types_from_args.len() == 1 {
-                state_ty = state_types_from_args.into_iter().next();
-            } else if state_types_from_args.len() > 1 {
-                err = Some(
-                    syn::Error::new(
-                        Span::call_site(),
-                        "can't infer state type, please add set it explicitly, as in \
-                         `#[debug_handler(state = MyStateType)]`",
-                    )
-                    .into_compile_error(),
-                );
-            }
-        }
-
-        err.unwrap_or_else(|| {
-            let state_ty = state_ty.unwrap_or_else(|| syn::parse_quote!(()));
-
-            let check_inputs_impls_from_request =
-                check_inputs_impls_from_request(&item_fn, &body_ty, state_ty);
-            let check_future_send = check_future_send(&item_fn);
-
-            quote! {
-                #check_inputs_impls_from_request
-                #check_future_send
-            }
-        })
-    } else {
-        syn::Error::new_spanned(
-            &item_fn.sig.generics,
-            "`#[axum_macros::debug_handler]` doesn't support generic functions",
-        )
-        .into_compile_error()
->>>>>>> 7caa4a3a
     };
 
     quote! {
@@ -175,32 +116,6 @@
     }
 }
 
-/// Given a signature like
-///
-/// ```skip
-/// #[debug_handler]
-/// async fn handler(
-///     _: axum::extract::State<AppState>,
-///     _: State<AppState>,
-/// ) {}
-/// ```
-///
-/// This will extract `AppState`.
-///
-/// Returns `None` if there are no `State` args or multiple of different types.
-fn state_types_from_args(item_fn: &ItemFn) -> HashSet<Type> {
-    let types = item_fn
-        .sig
-        .inputs
-        .iter()
-        .filter_map(|input| match input {
-            FnArg::Receiver(_) => None,
-            FnArg::Typed(pat_type) => Some(pat_type),
-        })
-        .map(|pat_type| &*pat_type.ty);
-    crate::infer_state_types(types).collect()
-}
-
 #[test]
 fn ui() {
     crate::run_ui_tests("debug_handler");
